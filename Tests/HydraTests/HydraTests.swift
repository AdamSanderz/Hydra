--- conflicted
+++ resolved
@@ -357,19 +357,6 @@
 		waitForExpectations(timeout: expTimeout, handler: nil)
 	}
 	
-<<<<<<< HEAD
-	/// Alternative test for `any`
-	func test_anyAlternative() {
-		let exp = expectation(description: "test_anyWithArray")
-		let promise1 = Promise { resolve, reject in
-			resolve("aaaa")
-		}
-		let promise2 = Promise { resolve, reject in
-			resolve("bbbb")
-		}
-		any(promise1, promise2).then { str in
-			exp.fulfill()
-=======
 	func test_anyWithAllBodyPromise() {
 		let exp = expectation(description: "test_anyWithAllBodyPromise")
 		let promise1 = intPromiseDelay(100, delay: 0.1)
@@ -392,7 +379,6 @@
 			exp.fulfill()
 			}.catch { _ in
 				XCTFail()
->>>>>>> 0b5525d9
 		}
 		waitForExpectations(timeout: expTimeout, handler: nil)
 	}
